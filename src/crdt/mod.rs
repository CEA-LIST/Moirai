pub mod counter;
<<<<<<< HEAD
pub mod flag;
pub mod graph;
pub mod map;
pub mod model;
pub mod object;
pub mod register;
pub mod set;
=======
pub mod duet;
pub mod dw_flag;
pub mod ew_flag;
pub mod lww_register;
pub mod mv_register;
pub mod resettable_counter;
pub mod rw_set;
>>>>>>> 49123d8b

pub mod test_util {
    use colored::Colorize;
    use log::debug;

    use crate::protocol::{event_graph::EventGraph, log::Log, pure_crdt::PureCRDT, tcsb::Tcsb};

    pub type Twins<L> = (Tcsb<L>, Tcsb<L>);
    pub type Triplet<L> = (Tcsb<L>, Tcsb<L>, Tcsb<L>);
    pub type Quadruplet<L> = (Tcsb<L>, Tcsb<L>, Tcsb<L>, Tcsb<L>);

    pub fn twins_graph<O: PureCRDT>() -> Twins<EventGraph<O>> {
        twins()
    }

    pub fn triplet_graph<O: PureCRDT>() -> Triplet<EventGraph<O>> {
        triplet()
    }

    pub fn quadruplet_graph<O: PureCRDT>() -> Quadruplet<EventGraph<O>> {
        quadruplet()
    }

    pub fn n_members<L: Log>(n: usize) -> Vec<Tcsb<L>> {
        let mut tcsbs = Vec::new();
        let alphabet = "abcdefghijklmnopqrstuvwxyz".chars().collect::<Vec<char>>();
        let alpha_len = alphabet.len();

        // Determine the minimum number of chars needed for unique ids
        let mut chars_needed = 1;
        let mut max_ids = alpha_len;
        while n > max_ids {
            chars_needed += 1;
            max_ids *= alpha_len;
        }

        for idx in 0..n {
            // Generate id with the required number of chars
            let mut id_chars = Vec::with_capacity(chars_needed);
            let mut rem = idx;
            for _ in 0..chars_needed {
                id_chars.push(alphabet[rem % alpha_len]);
                rem /= alpha_len;
            }
            id_chars.reverse();
            let id: String = id_chars.into_iter().collect();

            let tcsb = Tcsb::<L>::new(&id);
            tcsbs.push(tcsb);
        }

        let view_content = tcsbs
            .iter()
            .map(|tcsb| tcsb.id.clone())
            .collect::<Vec<String>>();
        for tcsb in tcsbs.iter_mut() {
            tcsb.add_pending_view(view_content.clone());
            tcsb.start_installing_view();
            tcsb.mark_view_installed();
        }
        for i in 0..n {
            assert_eq!(tcsbs[i].ltm.members(), &view_content);
            if i == n - 1 {
                break;
            }
            assert_eq!(tcsbs[i].view_id(), tcsbs[i + 1].view_id());
            assert_eq!(tcsbs[i].ltm.clock(), tcsbs[i + 1].ltm.clock());
        }
        tcsbs
    }

    pub fn twins<L: Log + Clone>() -> Twins<L> {
        let mut tcsb_a = Tcsb::<L>::new("a");
        let mut tcsb_b = Tcsb::new("b");

        tcsb_a.add_pending_view(vec!["a".to_string(), "b".to_string()]);
        tcsb_a.start_installing_view();
        tcsb_a.mark_view_installed();
        assert_eq!(tcsb_a.ltm.members(), &vec!["a", "b"]);

        // --> Causal stability <--
        tcsb_b.state_transfer(&mut tcsb_a);

        assert_eq!(tcsb_a.ltm.members(), &vec!["a", "b"]);
        assert_eq!(tcsb_a.view_id(), tcsb_b.view_id());
        assert_eq!(tcsb_b.ltm.members(), &vec!["a", "b"]);

        let left = "<<<".bold().yellow();
        let right = ">>>".bold().yellow();
        debug!(
            "{left} {} and {} are in the same group! {right}",
            tcsb_a.id.blue(),
            tcsb_b.id.blue()
        );
        (tcsb_a, tcsb_b)
    }

    pub fn triplet<L: Log + Clone>() -> Triplet<L> {
        let (mut tcsb_a, mut tcsb_b) = twins::<L>();
        let mut tcsb_c = Tcsb::<L>::new("c");

        tcsb_a.add_pending_view(vec!["a".to_string(), "b".to_string(), "c".to_string()]);
        tcsb_a.start_installing_view();
        tcsb_a.mark_view_installed();

        tcsb_b.add_pending_view(vec!["a".to_string(), "b".to_string(), "c".to_string()]);
        tcsb_b.start_installing_view();
        tcsb_b.mark_view_installed();

        // --> Causal stability <--
        tcsb_c.state_transfer(&mut tcsb_a);

        assert_eq!(tcsb_a.ltm.members(), &vec!["a", "b", "c"]);
        assert_eq!(tcsb_b.ltm.members(), &vec!["a", "b", "c"]);
        assert_eq!(tcsb_c.ltm.members(), &vec!["a", "b", "c"]);

        let left = "<<<".bold().yellow();
        let right = ">>>".bold().yellow();
        debug!(
            "{left} {}, {}, and {} are in the same group! {right}",
            tcsb_a.id.blue(),
            tcsb_b.id.blue(),
            tcsb_c.id.blue()
        );
        (tcsb_a, tcsb_b, tcsb_c)
    }

    pub fn quadruplet<L: Log + Clone>() -> Quadruplet<L> {
        let (mut tcsb_a, mut tcsb_b, mut tcsb_c) = triplet::<L>();

        let mut tcsb_d = Tcsb::<L>::new("d");

        tcsb_a.add_pending_view(vec![
            "a".to_string(),
            "b".to_string(),
            "c".to_string(),
            "d".to_string(),
        ]);
        tcsb_a.start_installing_view();
        tcsb_a.mark_view_installed();

        tcsb_b.add_pending_view(vec![
            "a".to_string(),
            "b".to_string(),
            "c".to_string(),
            "d".to_string(),
        ]);
        tcsb_b.start_installing_view();
        tcsb_b.mark_view_installed();

        tcsb_c.add_pending_view(vec![
            "a".to_string(),
            "b".to_string(),
            "c".to_string(),
            "d".to_string(),
        ]);
        tcsb_c.start_installing_view();
        tcsb_c.mark_view_installed();

        assert_eq!(tcsb_a.ltm.members(), &vec!["a", "b", "c", "d"]);
        assert_eq!(tcsb_b.ltm.members(), &vec!["a", "b", "c", "d"]);
        assert_eq!(tcsb_c.ltm.members(), &vec!["a", "b", "c", "d"]);

        tcsb_d.state_transfer(&mut tcsb_a);

        assert_eq!(tcsb_d.ltm.members(), &vec!["a", "b", "c", "d"]);

        let left = "<<<".bold().yellow();
        let right = ">>>".bold().yellow();
        debug!(
            "{left} {}, {}, {}, and {} are in the same group! {right}",
            tcsb_a.id.blue(),
            tcsb_b.id.blue(),
            tcsb_c.id.blue(),
            tcsb_d.id.blue()
        );

        (tcsb_a, tcsb_b, tcsb_c, tcsb_d)
    }
}<|MERGE_RESOLUTION|>--- conflicted
+++ resolved
@@ -1,5 +1,6 @@
 pub mod counter;
-<<<<<<< HEAD
+pub mod dw_flag;
+pub mod ew_flag;
 pub mod flag;
 pub mod graph;
 pub mod map;
@@ -7,15 +8,6 @@
 pub mod object;
 pub mod register;
 pub mod set;
-=======
-pub mod duet;
-pub mod dw_flag;
-pub mod ew_flag;
-pub mod lww_register;
-pub mod mv_register;
-pub mod resettable_counter;
-pub mod rw_set;
->>>>>>> 49123d8b
 
 pub mod test_util {
     use colored::Colorize;
